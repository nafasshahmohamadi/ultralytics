--- conflicted
+++ resolved
@@ -518,15 +518,6 @@
     Returns:
         (torch.Tensor): Cropped masks.
     """
-<<<<<<< HEAD
-    _, h, w = masks.shape
-    x1, y1, x2, y2 = torch.chunk(boxes[:, :, None], 4, 1)  # x1 shape(n,1,1)
-    r = torch.arange(w, device=masks.device, dtype=x1.dtype)[None, None, :]  # rows shape(1,1,w)
-    c = torch.arange(h, device=masks.device, dtype=x1.dtype)[None, :, None]  # cols shape(1,h,1)
-    pm, nm = 1 + margin, 1 - margin
-
-    return masks * ((r >= x1 * nm) * (r < x2 * pm) * (c >= y1 * nm) * (c < y2 * pm))
-=======
     n, h, w = masks.shape
     if n < 50:  # faster for fewer masks (predict)
         for i, (x1, y1, x2, y2) in enumerate(boxes.round().int()):
@@ -540,7 +531,6 @@
         r = torch.arange(w, device=masks.device, dtype=x1.dtype)[None, None, :]  # rows shape(1,1,w)
         c = torch.arange(h, device=masks.device, dtype=x1.dtype)[None, :, None]  # cols shape(1,h,1)
         return masks * ((r >= x1) * (r < x2) * (c >= y1) * (c < y2))
->>>>>>> f666f4d5
 
 
 def process_mask(protos, masks_in, bboxes, shape, upsample: bool = False):
@@ -572,11 +562,7 @@
 
     masks = crop_mask(masks, downsampled_bboxes.round(), margin=0.03 if upsample else 0)  # CHW
     if upsample:
-<<<<<<< HEAD
         masks = scale_masks(masks[None], shape)[0]
-=======
-        masks = F.interpolate(masks[None], shape, mode="bilinear")[0]  # CHW
->>>>>>> f666f4d5
     return masks.gt_(0.0)
 
 
