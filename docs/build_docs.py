--- conflicted
+++ resolved
@@ -211,35 +211,6 @@
     return str(soup) if modified else content
 
 
-<<<<<<< HEAD
-=======
-def remove_macros():
-    """Removes the /macros directory and related entries in sitemap.xml from the built site."""
-    shutil.rmtree(SITE / "macros", ignore_errors=True)
-    (SITE / "sitemap.xml.gz").unlink(missing_ok=True)
-
-    # Process sitemap.xml
-    sitemap = SITE / "sitemap.xml"
-    lines = sitemap.read_text(encoding="utf-8").splitlines(keepends=True)
-
-    # Find indices of '/macros/' lines
-    macros_indices = [i for i, line in enumerate(lines) if "/macros/" in line]
-
-    # Create a set of indices to remove (including lines before and after)
-    indices_to_remove = set()
-    for i in macros_indices:
-        indices_to_remove.update(range(i - 1, i + 4))  # i-1, i, i+1, i+2, i+3
-
-    # Create new list of lines, excluding the ones to remove
-    new_lines = [line for i, line in enumerate(lines) if i not in indices_to_remove]
-
-    # Write the cleaned content back to the file
-    sitemap.write_text("".join(new_lines), encoding="utf-8")
-
-    print(f"Removed {len(macros_indices)} URLs containing '/macros/' from {sitemap}")
-
-
->>>>>>> 776ca863
 def main():
     """Builds docs, updates titles and edit links, and prints local server command."""
     prepare_docs_markdown()
