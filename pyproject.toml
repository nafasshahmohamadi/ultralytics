# Ultralytics 🚀 AGPL-3.0 License - https://ultralytics.com/license

# Overview:
# This pyproject.toml file manages the build, packaging, and distribution of the Ultralytics library.
# It defines essential project metadata, dependencies, and settings used to develop and deploy the library.

# Key Sections:
# - [build-system]: Specifies the build requirements and backend (e.g., setuptools, wheel).
# - [project]: Includes details like name, version, description, authors, dependencies and more.
# - [project.optional-dependencies]: Provides additional, optional packages for extended features.
# - [tool.*]: Configures settings for various tools (pytest, yapf, etc.) used in the project.

# Installation:
# The Ultralytics library can be installed using the command: 'pip install ultralytics'
# For development purposes, you can install the package in editable mode with: 'pip install -e .'
# This approach allows for real-time code modifications without the need for re-installation.

# Documentation:
# For comprehensive documentation and usage instructions, visit: https://docs.ultralytics.com

[build-system]
requires = ["setuptools>=70.0.0", "wheel"]
build-backend = "setuptools.build_meta"

# Project settings -----------------------------------------------------------------------------------------------------
[project]
name = "ultralytics"
dynamic = ["version"]
description = "Ultralytics YOLO 🚀 for SOTA object detection, multi-object tracking, instance segmentation, pose estimation and image classification."
readme = "README.md"
requires-python = ">=3.8"
license = { "text" = "AGPL-3.0" }
keywords = ["machine-learning", "deep-learning", "computer-vision", "ML", "DL", "AI", "YOLO", "YOLOv3", "YOLOv5", "YOLOv8", "YOLOv9", "YOLOv10", "YOLO11", "HUB", "Ultralytics"]
authors = [
    { name = "Glenn Jocher", email = "glenn.jocher@ultralytics.com" },
    { name = "Jing Qiu", email = "jing.qiu@ultralytics.com" },
]
maintainers = [
    { name = "Ultralytics", email = "hello@ultralytics.com" },
]
classifiers = [
    "Development Status :: 4 - Beta",
    "Intended Audience :: Developers",
    "Intended Audience :: Education",
    "Intended Audience :: Science/Research",
    "License :: OSI Approved :: GNU Affero General Public License v3 or later (AGPLv3+)",
    "Programming Language :: Python :: 3",
    "Programming Language :: Python :: 3.8",
    "Programming Language :: Python :: 3.9",
    "Programming Language :: Python :: 3.10",
    "Programming Language :: Python :: 3.11",
    "Programming Language :: Python :: 3.12",
    "Topic :: Software Development",
    "Topic :: Scientific/Engineering",
    "Topic :: Scientific/Engineering :: Artificial Intelligence",
    "Topic :: Scientific/Engineering :: Image Recognition",
    "Operating System :: POSIX :: Linux",
    "Operating System :: MacOS",
    "Operating System :: Microsoft :: Windows",
]

# Required dependencies ------------------------------------------------------------------------------------------------
dependencies = [
    "numpy>=1.23.0",
    "matplotlib>=3.3.0",
    "opencv-python>=4.6.0",
    "pillow>=7.1.2",
    "pyyaml>=5.3.1",
    "requests>=2.23.0",
    "scipy>=1.4.1",
    "torch>=1.8.0",
    "torch>=1.8.0,!=2.4.0; sys_platform == 'win32'", # Windows CPU errors w/ 2.4.0 https://github.com/ultralytics/ultralytics/issues/15049
    "torchvision>=0.9.0",
    "psutil", # system utilization
    "polars",
    "ultralytics-thop>=2.0.0", # FLOPs computation https://github.com/ultralytics/thop
]

# Optional dependencies ------------------------------------------------------------------------------------------------
[project.optional-dependencies]
dev = [
    "ipython",
    "pytest",
    "pytest-cov",
    "coverage[toml]",
    "mkdocs>=1.6.0",
    "mkdocs-material>=9.5.9",
    "mkdocstrings[python]",
    "mkdocs-ultralytics-plugin>=0.1.29", # for meta descriptions and images, dates and authors
    "mkdocs-macros-plugin>=1.0.5", # duplicating content (i.e. export tables) in multiple places
]
export = [
<<<<<<< HEAD
    "onnx>=1.12.0", # ONNX export
    "onnxscript>=0.2.5",  # TorchDynamo-based ONNX export
=======
    "numpy<2.0.0", # TF 2.20 compatibility
    "onnx>=1.12.0; platform_system != 'Darwin'", # ONNX export
    "onnx>=1.12.0,<1.18.0; platform_system == 'Darwin'",  # TF inference hanging on MacOS
>>>>>>> 0947037e
    "coremltools>=8.0; platform_system != 'Windows' and python_version <= '3.13'", # CoreML supported on macOS and Linux
    "scikit-learn>=1.3.2; platform_system != 'Windows' and python_version <= '3.13'", # CoreML k-means quantization
    "openvino>=2024.0.0",  # OpenVINO export
    "tensorflow>=2.0.0,<=2.19.0", # TF bug https://github.com/ultralytics/ultralytics/issues/5161
    "tensorflowjs>=2.0.0", # TF.js export, automatically installs tensorflow
    "tensorstore>=0.1.63; platform_machine == 'aarch64' and python_version >= '3.9'", # for TF Raspberry Pi exports
    "h5py!=3.11.0; platform_machine == 'aarch64'", # fix h5py build issues due to missing aarch64 wheels in 3.11 release
]
solutions = [
    "shapely>=2.0.0",    # shapely for point and polygon data matching
    "streamlit>=1.29.0",    # for live inference on web browser, i.e `yolo streamlit-predict`
    "flask>=3.0.1",  # for similarity search solution
]
logging = [
    "wandb", # https://docs.ultralytics.com/integrations/weights-biases/
    "tensorboard",  # https://docs.ultralytics.com/integrations/tensorboard/
    "mlflow",  # https://docs.ultralytics.com/integrations/mlflow/
]
extra = [
    "hub-sdk>=0.0.12", # Ultralytics HUB
    "ipython", # interactive notebook
    "albumentations>=1.4.6", # training augmentations
    "faster-coco-eval>=1.6.7", # COCO mAP
]
typing = [
    "scipy-stubs",
    "types-pillow",
    "types-psutil",
    "types-pyyaml",
    "types-requests",
    "types-shapely",
]

[project.urls]
"Homepage" = "https://ultralytics.com"
"Source" = "https://github.com/ultralytics/ultralytics"
"Documentation" = "https://docs.ultralytics.com"
"Bug Reports" = "https://github.com/ultralytics/ultralytics/issues"
"Changelog" = "https://github.com/ultralytics/ultralytics/releases"

[project.scripts]
yolo = "ultralytics.cfg:entrypoint"
ultralytics = "ultralytics.cfg:entrypoint"

# Tools settings -------------------------------------------------------------------------------------------------------
[tool.setuptools]  # configuration specific to the `setuptools` build backend.
packages = { find = { where = ["."], include = ["ultralytics", "ultralytics.*"] } }
# Tests included below for checking Conda builds in https://github.com/conda-forge/ultralytics-feedstock
package-data = { "ultralytics" = ["**/*.yaml", "**/*.sh", "../tests/*.py"], "ultralytics.assets" = ["*.jpg"], "ultralytics.solutions.templates" = ["*.html"]}

[tool.setuptools.dynamic]
version = { attr = "ultralytics.__version__" }

[tool.pytest.ini_options]
addopts = "--doctest-modules --durations=30 --color=yes"
markers = [
    "slow: skip slow tests unless --slow is set",
]
norecursedirs = [".git", "dist", "build"]

[tool.coverage.run]
source = ["ultralytics/"]
data_file = "tests/.coverage"
omit = ["ultralytics/utils/callbacks/*"]

[tool.isort]
line_length = 120
multi_line_output = 0

[tool.yapf]
based_on_style = "pep8"
spaces_before_comment = 2
column_limit = 120
coalesce_brackets = true
spaces_around_power_operator = true
space_between_ending_comma_and_closing_bracket = true
split_before_closing_bracket = false
split_before_first_argument = false

[tool.ruff]
line-length = 120

[tool.ruff.format]
docstring-code-format = true

[tool.ruff.lint.pydocstyle]
convention = "google"

[tool.docformatter]
wrap-summaries = 120
wrap-descriptions = 120
pre-summary-newline = true
close-quotes-on-newline = true
in-place = true

[tool.codespell]
ignore-words-list = "crate,nd,ned,strack,dota,ane,segway,fo,gool,winn,commend,bloc,nam,afterall"
skip = '*.pt,*.pth,*.torchscript,*.onnx,*.tflite,*.pb,*.bin,*.param,*.mlmodel,*.engine,*.npy,*.data*,*.csv,*pnnx*,*venv*,*translat*,__pycache__*,*.ico,*.jpg,*.png,*.mp4,*.mov,/runs,/.git,./docs/??/*.md,./docs/mkdocs_??.yml'<|MERGE_RESOLUTION|>--- conflicted
+++ resolved
@@ -90,14 +90,10 @@
     "mkdocs-macros-plugin>=1.0.5", # duplicating content (i.e. export tables) in multiple places
 ]
 export = [
-<<<<<<< HEAD
-    "onnx>=1.12.0", # ONNX export
-    "onnxscript>=0.2.5",  # TorchDynamo-based ONNX export
-=======
     "numpy<2.0.0", # TF 2.20 compatibility
     "onnx>=1.12.0; platform_system != 'Darwin'", # ONNX export
     "onnx>=1.12.0,<1.18.0; platform_system == 'Darwin'",  # TF inference hanging on MacOS
->>>>>>> 0947037e
+    "onnxscript>=0.2.5",  # TorchDynamo-based ONNX export
     "coremltools>=8.0; platform_system != 'Windows' and python_version <= '3.13'", # CoreML supported on macOS and Linux
     "scikit-learn>=1.3.2; platform_system != 'Windows' and python_version <= '3.13'", # CoreML k-means quantization
     "openvino>=2024.0.0",  # OpenVINO export
